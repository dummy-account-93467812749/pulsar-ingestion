--- conflicted
+++ resolved
@@ -23,28 +23,12 @@
 echo "Creating namespace '${TENANT}/${NAMESPACE}' if it doesn't exist (using '${ADMIN_CMD_LOCAL}')..."
 ${ADMIN_CMD_LOCAL} namespaces create ${TENANT}/${NAMESPACE} --clusters standalone || echo "Namespace '${TENANT}/${NAMESPACE}' already exists or error creating."
 
-# --- Deploy Connectors (using '${ADMIN_CMD_DOCKER_EXEC}') ---
-<<<<<<< HEAD
-echo "Deploying source connector 'kafka-source'..."
-=======
-echo "Deploying source connector 'kinesis'..."
->>>>>>> ca8c48cd
+
 ${ADMIN_CMD_DOCKER_EXEC} \
   source \
   create \
   --tenant ${TENANT} \
   --namespace ${NAMESPACE} \
-<<<<<<< HEAD
-  --name "kafka-source" \
-  --source-type "kafka-source" \
-  --destination-topic-name "default-topic" || echo "Failed to create connector 'kafka-source', it might already exist."
-=======
-  --name "kinesis" \
-  --source-type "kinesis" \
-  --destination-topic-name "persistent://public/default/kinesis-topic" \
-  --source-config-file "/pulsar/build/kinesis-config.yaml" || echo "Failed to create connector 'kinesis', it might already exist."
->>>>>>> ca8c48cd
-
 echo "Deploying source connector 'kinesis-source'..."
 ${ADMIN_CMD_DOCKER_EXEC} \
   source \
@@ -53,40 +37,11 @@
   --namespace ${NAMESPACE} \
   --name "kinesis-source" \
   --source-type "kinesis-source" \
-  --destination-topic-name "default-topic" || echo "Failed to create connector 'kinesis-source', it might already exist."
-
-<<<<<<< HEAD
-echo "Deploying source connector 'azure-eventhub'..."
-${ADMIN_CMD_DOCKER_EXEC} \
+  --destination-topic-name "default-to
   source \
   create \
   --tenant ${TENANT} \
   --namespace ${NAMESPACE} \
-  --name "azure-eventhub" \
-  --source-type "azure-eventhub" \
-  --destination-topic-name "persistent://public/default/eventhub-amqp-input-topic" \
-  --source-config-file "/pulsar/build/azure-eventhub-config.yaml" || echo "Failed to create connector 'azure-eventhub', it might already exist."
-
-echo "Deploying source connector 'http-source'..."
-=======
-echo "Deploying source connector 'rabbitmq'..."
->>>>>>> ca8c48cd
-${ADMIN_CMD_DOCKER_EXEC} \
-  source \
-  create \
-  --tenant ${TENANT} \
-  --namespace ${NAMESPACE} \
-<<<<<<< HEAD
-  --name "http-source" \
-  --source-type "http-source" \
-  --destination-topic-name "default-topic" || echo "Failed to create connector 'http-source', it might already exist."
-=======
-  --name "rabbitmq" \
-  --source-type "rabbitmq" \
-  --destination-topic-name "persistent://public/default/rabbitmq-topic" \
-  --source-config-file "/pulsar/build/rabbitmq-config.yaml" || echo "Failed to create connector 'rabbitmq', it might already exist."
->>>>>>> ca8c48cd
-
 echo "Deploying source connector 'http'..."
 ${ADMIN_CMD_DOCKER_EXEC} \
   source \
@@ -98,54 +53,6 @@
   --destination-topic-name "persistent://public/default/http-netty-input-topic" \
   --source-config-file "/pulsar/build/http-config.yaml" || echo "Failed to create connector 'http', it might already exist."
 
-echo "Deploying source connector 'kafka'..."
-${ADMIN_CMD_DOCKER_EXEC} \
-  source \
-  create \
-  --tenant ${TENANT} \
-  --namespace ${NAMESPACE} \
-  --name "kafka" \
-  --source-type "kafka" \
-  --destination-topic-name "persistent://public/default/kafka-topic" \
-  --source-config-file "/pulsar/build/kafka-config.yaml" || echo "Failed to create connector 'kafka', it might already exist."
-
-<<<<<<< HEAD
-echo "Deploying source connector 'pulsar-source'..."
-${ADMIN_CMD_DOCKER_EXEC} \
-  source \
-  create \
-  --tenant ${TENANT} \
-  --namespace ${NAMESPACE} \
-  --name "pulsar-source" \
-  --source-type "pulsar-source" \
-  --destination-topic-name "default-topic" || echo "Failed to create connector 'pulsar-source', it might already exist."
-
-echo "Deploying source connector 'grpc-source'..."
-${ADMIN_CMD_DOCKER_EXEC} \
-  source \
-  create \
-  --tenant ${TENANT} \
-  --namespace ${NAMESPACE} \
-  --name "grpc-source" \
-  --source-type "grpc-source" \
-  --destination-topic-name "default-topic" || echo "Failed to create connector 'grpc-source', it might already exist."
-
-echo "Deploying source connector 'kafka'..."
-${ADMIN_CMD_DOCKER_EXEC} \
-  source \
-  create \
-  --tenant ${TENANT} \
-  --namespace ${NAMESPACE} \
-  --name "kafka" \
-  --source-type "kafka" \
-  --destination-topic-name "persistent://public/default/kafka-topic" \
-  --source-config-file "/pulsar/build/kafka-config.yaml" || echo "Failed to create connector 'kafka', it might already exist."
-
-echo "Deploying source connector 'pulsar'..."
-=======
-echo "Deploying source connector 'azure-eventhub'..."
->>>>>>> ca8c48cd
-${ADMIN_CMD_DOCKER_EXEC} \
   source \
   create \
   --tenant ${TENANT} \
